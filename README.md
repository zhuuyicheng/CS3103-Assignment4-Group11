--- conflicted
+++ resolved
@@ -11,15 +11,6 @@
 1. Run `python runner.py` (default duration is 5 seconds, and default packet rate is 20 packets per second)
 2. You can customize the duration and packet rate using the `--duration` and `--rate` arguments respectively.
 
-<<<<<<< HEAD
-
-### Finding Value of Optimal Skip Threshold
-Extensive tests to find optimal value of skip threshold t and to retrieve performance metrics under different network
-conditions and different skip thresholds t are done using a modified version in branch `metric-testing` where the code
-is modified to allow skip threshold t to put input as a command line argument with flag `--threshold`.
-
-> Details on how to find value of optimal skip threshold through testing is in `README.md` of branch `metric-testing`
-=======
 ## GameNetAPI Specification
 GameNetAPI provides a simplified interface for game networking with reliable and unreliable channels over UDP.
 
@@ -49,4 +40,11 @@
 
 #### close()
 Cleanup and shutdown sender/receiver threads.
->>>>>>> 0ff85810
+
+
+### Finding Value of Optimal Skip Threshold
+Extensive tests to find optimal value of skip threshold t and to retrieve performance metrics under different network
+conditions and different skip thresholds t are done using a modified version in branch `metric-testing` where the code
+is modified to allow skip threshold t to put input as a command line argument with flag `--threshold`.
+
+> Details on how to find value of optimal skip threshold through testing is in `README.md` of branch `metric-testing`